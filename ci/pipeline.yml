--- conflicted
+++ resolved
@@ -202,8 +202,4 @@
               context: unit-tests
               status: success
       params:
-<<<<<<< HEAD
         PROJECT_SRC: {{project_src}}
-=======
-        PROJECT_SRC: /go/src/github.com/hellofresh/api-gateway
->>>>>>> ce60778a
