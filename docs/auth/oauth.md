# OAuth 2.0


## 1. Add your OAuth Server

The main feature of the API Gateway is to proxy the requests to a different service, so let's do this.
Now that you are authenticated, you can send a request to `/oauth/servers` to create a proxy.

```
http -v POST localhost:8081/oauth/servers "Authorization:Bearer yourToken" "Content-Type: application/json" < examples/front-proxy-auth/auth/auth.json
```

## 2. Verify that your API has been added

You can use the REST API to query all available APIs and Auth Providers. Simply make a request to `/oauth/servers`.

```bash
http -v GET localhost:8081/oauth/servers "Authorization:Bearer yourToken" "Content-Type: application/json"
```

## 3. Forward your requests through Janus

Issue the following cURL request to verify that Janus is properly forwarding
requests to your OAuth Server.

This request is an example of a simple `client_credentials` flow of [OAuth 2.0](), you can try any flow that you like.

```bash
$ http -v GET http://localhost:8080/auth/token?grant_type=client_credentials "Authorization: Basic YourBasicToken"
```

# Reference

| Configuration                 | Description                                                                               |
|-------------------------------|-------------------------------------------------------------------------------------------|
| name                          | The unique name of your OAuth Server                                                      |
| oauth_endpoints.authorize     | Defines the [proxy configuration](/docs/config/proxy.md) for the `authorize` endpoint     |
| oauth_endpoints.token         | Defines the [proxy configuration](/docs/config/proxy.md) for the `token` endpoint         |
| oauth_endpoints.introspection | Defines the [proxy configuration](/docs/config/proxy.md) for the `introspection` endpoint |
| oauth_endpoints.revoke        | Defines the [proxy configuration](/docs/config/proxy.md) for the `revoke` endpoint        |
| oauth_client_endpoints.create | Defines the [proxy configuration](/docs/config/proxy.md) for the `create` client endpoint |
| oauth_client_endpoints.remove | Defines the [proxy configuration](/docs/config/proxy.md) for the `remove` client endpoint |
| allowed_access_types          | The allowed access types for this oauth server                                            |
| allowed_authorize_types       | The allowed authorize types for this oauth server                                         |
| auth_login_redirect           | The auth login redirect URL                                                               |
| secrets                       | A map of client_id: client_secret that allows you to authenticate only with the client_id |
<<<<<<< HEAD
| token_strategy.name           | The token strategy for this server. Could be `introspection` or `jwt`                           |
| token_strategy.settings.secret| If you use JWT you should set your secret or private certificate string here              |
=======
| token_strategy.name           | The token validation strategy for this server. Could be `storage` or `jwt`                |
| token_strategy.settings       | Token strategy settings, see bellow by strategy                                           |

## Token Strategy Settings

### `jwt`

JWT token validation strategy performs token validation against signature and expiration date. Currently the following
signature methods are supported:
 
* `HS256` - HMAC with SHA256 hash (symmetric key)
* `HS384` - HMAC with SHA384 hash (symmetric key)
* `HS512` - HMAC with SHA512 hash (symmetric key)
* `RS256` - RSA with SHA256 hash (asymmetric key)
* `RS384` - RSA with SHA384 hash (asymmetric key)
* `RS512` - RSA with SHA512 hash (asymmetric key)

Settings structure has the following format:

```json
[
    {"alg": "<alg1>", "key": "<key1>"},
    {"alg": "<alg2>", "key": "<key2>"},
    ...
]
```

List of signing methods allows signing method and keys rotation w/out immediate invalidation of the old one, so the
tokens signed with ald and new methods will be valid.

For backward compatibility the following settings format is also valid: `{"secret": "<key>"}` that is equal to the
new format `[{"alg": "HS256", "key", "<key>"}]`.
>>>>>>> 84198df0
<|MERGE_RESOLUTION|>--- conflicted
+++ resolved
@@ -44,12 +44,8 @@
 | allowed_authorize_types       | The allowed authorize types for this oauth server                                         |
 | auth_login_redirect           | The auth login redirect URL                                                               |
 | secrets                       | A map of client_id: client_secret that allows you to authenticate only with the client_id |
-<<<<<<< HEAD
 | token_strategy.name           | The token strategy for this server. Could be `introspection` or `jwt`                           |
 | token_strategy.settings.secret| If you use JWT you should set your secret or private certificate string here              |
-=======
-| token_strategy.name           | The token validation strategy for this server. Could be `storage` or `jwt`                |
-| token_strategy.settings       | Token strategy settings, see bellow by strategy                                           |
 
 ## Token Strategy Settings
 
@@ -79,5 +75,4 @@
 tokens signed with ald and new methods will be valid.
 
 For backward compatibility the following settings format is also valid: `{"secret": "<key>"}` that is equal to the
-new format `[{"alg": "HS256", "key", "<key>"}]`.
->>>>>>> 84198df0
+new format `[{"alg": "HS256", "key", "<key>"}]`.