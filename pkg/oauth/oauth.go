--- conflicted
+++ resolved
@@ -51,13 +51,6 @@
 	Remove *proxy.Definition `bson:"remove" json:"remove"`
 }
 
-// TokenStrategy defines the token strategy fields
-type TokenStrategy struct {
-	Name     string      `bson:"name" json:"name"`
-	Settings interface{} `bson:"settings" json:"settings"`
-}
-
-<<<<<<< HEAD
 type rateLimitMeta struct {
 	Limit   string `bson:"limit" json:"limit"`
 	Enabled bool   `bson:"enabled" json:"enabled"`
@@ -71,9 +64,12 @@
 	Enabled        bool     `bson:"enabled" json:"enabled"`
 }
 
-// TokenStrategySettings represents the settings for the token strategy
-type TokenStrategySettings map[string]string
-=======
+// TokenStrategy defines the token strategy fields
+type TokenStrategy struct {
+	Name     string      `bson:"name" json:"name"`
+	Settings interface{} `bson:"settings" json:"settings"`
+}
+
 // GetJWTSigningMethods parses and returns chain of JWT signing methods for token signature validation.
 // Supports fallback to legacy format with {"secret": "key"} as single signing method with HS256 alg.
 func (t TokenStrategy) GetJWTSigningMethods() ([]jwt.SigningMethod, error) {
@@ -90,7 +86,6 @@
 		if legacy.Secret == "" {
 			return nil, ErrJWTSecretMissing
 		}
->>>>>>> 84198df0
 
 		return []jwt.SigningMethod{{Alg: "HS256", Key: legacy.Secret}}, nil
 	}
